--- conflicted
+++ resolved
@@ -58,7 +58,6 @@
 
     /**
      * Converts the noun from its plural form to its singular form
-     *
      * @param value a noun to be converted
      * @return singular form of a plural noun
      */
@@ -98,7 +97,6 @@
 
     /**
      * Creates a valid name for use in GraphQL
-     *
      * @param string a string which might contain invalid characters for a valid GraphQL name
      * @return a valid GraphQL name based on the input string
      */
@@ -117,15 +115,9 @@
         }
 
         return string.
-<<<<<<< HEAD
             replace("-", "_").
             replace("/", "_").
             replace(".", "_"); // TODO other replacements
-=======
-                replace("-", "_").
-                replace("/", "_").
-                replace(".", "_"); // TODO other replacements
->>>>>>> 0e5b3d91
     }
 
     /**
@@ -141,7 +133,6 @@
 
     /**
      * Makes the first letter in the string lower case
-     *
      * @param value the string to be converted
      * @return the converted string
      */
@@ -150,10 +141,9 @@
     }
 
     /**
-     * Determines if the string starts with a lower case character
-     *
+     * Determines if the string starts with an lower case character
      * @param value the string to be tested
-     * @return <code>true</code> if the string starts with a lower case character, <code>false</code> otherwise
+     * @return <code>true</code> if the string starts with an lower case character, <code>false</code> otherwise
      */
     public static boolean startsWithLowerCase(String value) {
         return value.matches("^[a-z].*$");

--- conflicted
+++ resolved
@@ -1,10 +1,7 @@
 plugins {
     id 'brapi.schema-tools.java-conventions'
     id 'java-library'
-<<<<<<< HEAD
-=======
     id "com.vanniktech.maven.publish"
->>>>>>> 97b6575a
 }
 
 mavenPublishing {

--- conflicted
+++ resolved
@@ -1,5 +1,5 @@
 plugins {
-    id 'brapi.schema-tools.java-library-conventions'
+    id 'brapi.schema-tools.java-conventions'
     id 'application'
 }
 
@@ -23,11 +23,8 @@
     manifest {
         attributes 'Main-Class': application.mainClass
     }
-<<<<<<< HEAD
-=======
 }
 
 mavenPublishing {
     coordinates("org.brapi.brapi-schema-tools", "brapi-schema-tools-cli", project.version)
->>>>>>> 97b6575a
 }